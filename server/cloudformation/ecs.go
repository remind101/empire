--- conflicted
+++ resolved
@@ -52,27 +52,16 @@
 // ECSServiceProperties represents the properties for the Custom::ECSService
 // resource.
 type ECSServiceProperties struct {
-<<<<<<< HEAD
 	Cluster                 *string
 	DeploymentConfiguration *ecs.DeploymentConfiguration
 	DesiredCount            *customresources.IntValue `hash:"ignore"`
 	LoadBalancers           []LoadBalancer
 	PlacementConstraints    []ECSPlacementConstraint
 	PlacementStrategy       []ECSPlacementStrategy
+  PropagateTags           *string
 	Role                    *string
 	ServiceName             *string
 	TaskDefinition          *string `hash:"ignore"`
-=======
-	ServiceName          *string
-	Cluster              *string
-	DesiredCount         *customresources.IntValue `hash:"ignore"`
-	LoadBalancers        []LoadBalancer
-	Role                 *string
-	TaskDefinition       *string `hash:"ignore"`
-	PlacementConstraints []ECSPlacementConstraint
-	PlacementStrategy    []ECSPlacementStrategy
-	PropagateTags        *string
->>>>>>> bc3438d9
 }
 
 func (p *ECSServiceProperties) ReplacementHash() (uint64, error) {
@@ -142,7 +131,6 @@
 	}
 
 	resp, err := p.ecs.CreateService(&ecs.CreateServiceInput{
-<<<<<<< HEAD
 		ClientToken:             aws.String(clientToken),
 		Cluster:                 properties.Cluster,
 		DeploymentConfiguration: properties.DeploymentConfiguration,
@@ -150,21 +138,10 @@
 		LoadBalancers:           loadBalancers,
 		PlacementConstraints:    placementConstraints,
 		PlacementStrategy:       placementStrategy,
+    PropagateTags:           properties.PropagateTags,
 		Role:                    properties.Role,
 		ServiceName:             serviceName,
 		TaskDefinition:          properties.TaskDefinition,
-=======
-		ClientToken:          aws.String(clientToken),
-		ServiceName:          serviceName,
-		Cluster:              properties.Cluster,
-		DesiredCount:         properties.DesiredCount.Value(),
-		Role:                 properties.Role,
-		TaskDefinition:       properties.TaskDefinition,
-		LoadBalancers:        loadBalancers,
-		PlacementConstraints: placementConstraints,
-		PlacementStrategy:    placementStrategy,
-		PropagateTags:        properties.PropagateTags,
->>>>>>> bc3438d9
 	})
 	if err != nil {
 		return "", nil, fmt.Errorf("error creating service: %v", err)
