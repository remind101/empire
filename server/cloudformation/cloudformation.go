--- conflicted
+++ resolved
@@ -249,12 +249,12 @@
 	return a != b, nil
 }
 
-<<<<<<< HEAD
 // newUser returns an empire.User that should be used by resources when making
 // requests to empire.
 func newUser() *empire.User {
 	return &empire.User{Name: "Cloudformation"}
-=======
+}
+
 type metricsProvisioner struct {
 	customresources.Provisioner
 }
@@ -273,5 +273,4 @@
 	id, data, err := p.Provisioner.Provision(ctx, req)
 	stats.Timing(ctx, "cloudformation.provision", time.Since(start), 1.0, tags)
 	return id, data, err
->>>>>>> 9f56d622
 }